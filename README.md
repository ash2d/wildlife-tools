<p align="center">
  <a href="https://github.com/WildlifeDatasets/wildlife-tools/issues"><img src="https://img.shields.io/github/issues/WildlifeDatasets/wildlife-tools" alt="GitHub issues"></a>
  <a href="https://github.com/WildlifeDatasets/wildlife-tools/pulls"><img src="https://img.shields.io/github/issues-pr/WildlifeDatasets/wildlife-tools" alt="GitHub pull requests"></a>
  <a href="https://github.com/WildlifeDatasets/wildlife-tools/graphs/contributors"><img src="https://img.shields.io/github/contributors/WildlifeDatasets/wildlife-tools" alt="GitHub contributors"></a>
  <a href="https://github.com/WildlifeDatasets/wildlife-tools/network/members"><img src="https://img.shields.io/github/forks/WildlifeDatasets/wildlife-tools" alt="GitHub forks"></a>
  <a href="https://github.com/WildlifeDatasets/wildlife-tools/stargazers"><img src="https://img.shields.io/github/stars/WildlifeDatasets/wildlife-tools" alt="GitHub stars"></a>
  <a href="https://github.com/WildlifeDatasets/wildlife-tools/watchers"><img src="https://img.shields.io/github/watchers/WildlifeDatasets/wildlife-tools" alt="GitHub watchers"></a>
  <a href="https://github.com/WildlifeDatasets/wildlife-tools/blob/main/LICENSE"><img src="https://img.shields.io/github/license/WildlifeDatasets/wildlife-tools" alt="License"></a>
</p>

<div align="center">
  <img src="docs/resources/logo-transparent.png" alt="Project logo" width="300">
  <p align="center">A tool-kit for Wildlife Individual Identification that provides a wide variety of pre-trained models for inference and fine-tuning.</p>
  <a href="https://wildlifedatasets.github.io/wildlife-tools/">Documentation</a>
  ·
  <a href="https://huggingface.co/BVRA/MegaDescriptor-L-384">MegaDescriptor</a>
  ·
  <a href="https://github.com/WildlifeDatasets/wildlife-tools/issues/new?assignees=aerodynamic-sauce-pan&labels=bug&projects=&template=bug_report.md&title=%5BBUG%5D">Report Bug</a>
  ·
  <a href="https://github.com/WildlifeDatasets/wildlife-tools/issues/new?assignees=aerodynamic-sauce-pan&labels=enhancement&projects=&template=enhancement.md&title=%5BEnhancement%5D">Request Feature</a>
  <h1></h1>
</div>


# Introduction
The `wildlife-tools` library offers a simple interface for various tasks in the Wildlife Re-Identification domain. It covers use cases such as training, feature extraction, similarity calculation, image retrieval, and classification. It complements the `wildlife-datasets` library, which acts as dataset repository. All datasets there can be used in combination with `WildlifeDataset` component, which serves for loading extracting images and image tensors other tasks. 

More information can be found in [Documentation](https://wildlifedatasets.github.io/wildlife-tools/)

<<<<<<< HEAD
=======
## Installation

To install `wildlife-tools`, you can build it from scratch or use pre-build Pypi package.


### Using Pypi

```script
pip install wildlife-tools

```

### Building from scratch

Clone the repository using `git` and install it.
```script
git clone git@github.com:WildlifeDatasets/wildlife-tools.git

cd wildlife-tools
pip install -e .
```


---

>>>>>>> c08138fd
## Modules in the in the `wildlife-tools`

- The `data` module provides tools for creating instances of the `WildlifeDataset`.
- The `train` module offers tools for fine-tuning feature extractors on the `WildlifeDataset`.
- The `features` module provides tools for extracting features from the `WildlifeDataset` using various extractors.
- The `similarity` module provides tools for constructing a similarity matrix from query and database features.
- The `inference` module offers tools for creating predictions using the similarity matrix.



## Relations between modules:

```mermaid
  graph TD;
      A[Data]-->|WildlifeDataset|B[Features]
      A-->|WildlifeDataset|C;
      C[Train]-->|finetuned extractor|B;
      B-->|query and database features|D[Similarity]
      D-->|similarity matrix|E[Inference]
```



## Example
### 1. Create `WildlifeDataset` 
Using metadata from `wildlife-datasets`, create `WildlifeDataset` object for the StripeSpotter dataset.

```Python
from wildlife_datasets.datasets import StripeSpotter
from wildlife_datasets import datasets
from wildlife_tools.data import WildlifeDataset
import torchvision.transforms as T

datasets.StripeSpotter.get_data('datasets/StripeSpotter')
metadata = StripeSpotter('datasets/StripeSpotter')
transform = T.Compose([T.Resize([224, 224]), T.ToTensor()])
dataset = WildlifeDataset(metadata.df, metadata.root, transform=transform)
```

Optionally, split metadata into subsets. In this example, query is first 100 images and rest are in database.

```Python
database = WildlifeDataset(metadata.df.iloc[100:,:], metadata.root, transform=transform)
query = WildlifeDataset(metadata.df.iloc[:100,:], metadata.root, transform=transform)
```

### 2. Extract features
Extract features using MegaDescriptor Tiny, downloaded from HuggingFace hub.

```Python
from wildlife_tools.features import DeepFeatures
import timm

name = 'hf-hub:BVRA/MegaDescriptor-T-224'
extractor = DeepFeatures(timm.create_model(name, num_classes=0, pretrained=True))
query, database = extractor(query), extractor(database)
```

### 3. Calculate similarity
Calculate cosine similarity between query and database deep features.

```Python
from wildlife_tools.similarity import CosineSimilarity

similarity_function = CosineSimilarity()
similarity = similarity_function(query, database)
```


### 4. Evaluate
Use the cosine similarity in nearest neigbour classifier and get predictions.

```Python
from wildlife_tools.inference import KnnClassifier

classifier = KnnClassifier(k=1, database_labels=database.labels_string)
predictions = classifier(similarity['cosine'])
```


## Installation

```shell
pip install wildlife-tools wildlife-datasets
```


Following dependencies were used:

```
torch==2.0.1
pytorch-metric-learning==1.6.0
faiss-gpu==1.7.2
pycocotools==2.0.4
timm==0.9.2
```<|MERGE_RESOLUTION|>--- conflicted
+++ resolved
@@ -27,8 +27,6 @@
 
 More information can be found in [Documentation](https://wildlifedatasets.github.io/wildlife-tools/)
 
-<<<<<<< HEAD
-=======
 ## Installation
 
 To install `wildlife-tools`, you can build it from scratch or use pre-build Pypi package.
@@ -52,9 +50,6 @@
 ```
 
 
----
-
->>>>>>> c08138fd
 ## Modules in the in the `wildlife-tools`
 
 - The `data` module provides tools for creating instances of the `WildlifeDataset`.
@@ -132,22 +127,4 @@
 
 classifier = KnnClassifier(k=1, database_labels=database.labels_string)
 predictions = classifier(similarity['cosine'])
-```
-
-
-## Installation
-
-```shell
-pip install wildlife-tools wildlife-datasets
-```
-
-
-Following dependencies were used:
-
-```
-torch==2.0.1
-pytorch-metric-learning==1.6.0
-faiss-gpu==1.7.2
-pycocotools==2.0.4
-timm==0.9.2
 ```